--- conflicted
+++ resolved
@@ -21,13 +21,9 @@
     loop {
         {
             // Getting chars from Uart in a while loop
-<<<<<<< HEAD
-            if let Ok(n) = rx.read(&mut raw_buf).await {
-=======
             // let mut uart_in = BUFFERED_UART.lock().await;
             // if let Some(uart) = uart_in.as_mut() {
             if let Ok(n) = &rx.read(&mut raw_buf).await {
->>>>>>> 20680020
                 // Finished reading input
                 if *n == 0 {
                     break;
